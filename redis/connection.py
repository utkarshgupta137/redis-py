--- conflicted
+++ resolved
@@ -321,7 +321,6 @@
         socket_read_size = self.socket_read_size
         while response is False:
             try:
-<<<<<<< HEAD
                 if self.usebuffer:
                     bufflen = self._sock.recv_into(self._buffer)
                     if bufflen == 0:
@@ -330,15 +329,9 @@
                 else:
                     buffer = self._sock.recv(socket_read_size)
                     # an empty string indicates the server shutdown the socket
-                    if isinstance(buffer, str) and len(buffer) == 0:
+                    if isinstance(buffer, bytes) and len(buffer) == 0:
                         raise socket.error("Connection closed by remote \
 server.")
-=======
-                buffer = self._sock.recv(socket_read_size)
-                # an empty string indicates the server shutdown the socket
-                if isinstance(buffer, bytes) and len(buffer) == 0:
-                    raise socket.error("Connection closed by remote server.")
->>>>>>> 9da5664e
             except socket.timeout:
                 raise TimeoutError("Timeout reading from socket")
             except socket.error:
